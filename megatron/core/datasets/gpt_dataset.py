--- conflicted
+++ resolved
@@ -282,7 +282,6 @@
             tokens >= self.vocab_size
         ), "An input token is out of bounds of the tokenizer vocabulary"
 
-<<<<<<< HEAD
         if not self.masks_and_position_ids_cachable or not self.masks_and_position_ids_cached:
             attention_mask, loss_mask, position_ids = _get_ltor_masks_and_position_ids(
                 tokens,
@@ -301,6 +300,19 @@
             attention_mask = self.cached_attention_mask
             loss_mask = self.cached_loss_mask
             position_ids = self.cached_position_ids
+
+        loss_mask[labels == -1] = 0.0
+        tokens[tokens == -1] = 0
+        labels[labels == -1] = 0
+
+        # Negative index comes when we pad the last batch in MegatronPretrainingSampler
+        # We make the loss_mask zero to mask out loss from these samples
+        if idx == -1:
+            logging.debug('Got -1 as item index. Masking loss from this sample')
+            loss_mask = torch.zeros_like(loss_mask)
+        elif idx < 0:
+            logging.debug('Got negative as item index. Raising ValueError.')
+            raise ValueError(f"Got negative index: {idx}")
 
         if self.config.get_attention_mask_from_fusion:
             return {
@@ -317,36 +329,6 @@
                 "loss_mask": loss_mask,
                 "position_ids": position_ids,
             }
-=======
-        attention_mask, loss_mask, position_ids = _get_ltor_masks_and_position_ids(
-            tokens,
-            self.config.tokenizer.eod,
-            self.config.reset_position_ids,
-            self.config.reset_attention_mask,
-            self.config.eod_mask_loss,
-        )
-
-        loss_mask[labels == -1] = 0.0
-        tokens[tokens == -1] = 0
-        labels[labels == -1] = 0
-
-        # Negative index comes when we pad the last batch in MegatronPretrainingSampler
-        # We make the loss_mask zero to mask out loss from these samples
-        if idx == -1:
-            logging.debug('Got -1 as item index. Masking loss from this sample')
-            loss_mask = torch.zeros_like(loss_mask)
-        elif idx < 0:
-            logging.debug('Got negative as item index. Raising ValueError.')
-            raise ValueError(f"Got negative index: {idx}")
-
-        return {
-            "tokens": tokens,
-            "labels": labels,
-            "attention_mask": attention_mask,
-            "loss_mask": loss_mask,
-            "position_ids": position_ids,
-        }
->>>>>>> 230e2193
 
     def _query_document_sample_shuffle_indices(
         self, idx: int
