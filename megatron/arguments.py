--- conflicted
+++ resolved
@@ -373,12 +373,7 @@
     # Would just need to add 'NoPE' as a position_embedding_type to support this, but for now
     # don't allow it to keep things simple
     if not args.add_position_embedding and args.position_embedding_type != 'rope':
-<<<<<<< HEAD
-        raise RuntimeError(
-            '--no-position-embedding is deprecated, use --position-embedding-type')
-=======
         raise RuntimeError('--no-position-embedding is deprecated, use --position-embedding-type')
->>>>>>> 83f0dbd6
 
     # MoE Spec check
     if args.num_experts is not None:
