image: nvcr.io/nvidia/pytorch:23.04-py3

stages:
  - test
  - cleanup

variables: &VARS
  SELENE_ADLR_CI_PATH: "/lustre/fsw/adlr/adlr-nlp/adlr_ci/megatron"
  DATA_DIR: "/lustre/fsw/adlr/adlr-nlp/adlr_ci/megatron/data"
  PYTORCH_IMAGE: /lustre/fsw/adlr/adlr-nlp/adlr_ci/megatron/nvcr_pytorch_23.04.sqsh # This is the image that is run by all nodes on selene for tests
  PYTHON_VIRTUAL_ENV: /lustre/fsw/adlr/adlr-nlp/adlr_ci/cienv/bin/activate
<<<<<<< HEAD
  TESTS_TO_RUN_AFTER_MERGE_REQ_APPROVED: L0 # Can specify levels
  TESTS_TO_RUN_AFTER_MERGING: L0  # Can specify levels
  TESTS_TO_RUN_ON_THIS_COMMIT: unit_tests 
=======
  TESTS_TO_RUN_AFTER_MERGE_REQ_APPROVED: MR_TESTS # Can specify levels
  TESTS_TO_RUN_AFTER_MERGING: MR_TESTS NIGHTLY_TESTS # Can specify levels
  TESTS_TO_RUN_ON_THIS_COMMIT: unit_tests
>>>>>>> c4dc005a
  TEST_REGEX_ON_THIS_COMMIT:  NONE #https://github.com/google/re2/wiki/Syntax (Can define regex as in this spec) e.g /.*gpt3.*/
  DISPLAY_OUTPUT: "True" # Set to true for new tests to copy the logs for creating golden truth file
  TIME_LIMIT: "10:00" # Default time limit for all jobs
 
unit_tests:
  image: nvcr.io/nvidia/pytorch:23.04-py3
  tags:
    - docker_local_runner
  stage: test
  script:
    - pip install pytest-cov
    - pip install pytest_mock
    - pip install nltk
    - pip install zarr "tensorstore==0.1.45"  # for distributed checkpointing tests
    - torchrun --nproc_per_node=8 -m pytest --cov-report=term --cov-report=html --cov=megatron/core tests/unit_tests
  coverage: '/(?i)total.*? (100(?:\.0+)?\%|[1-9]?\d(?:\.\d+)?\%)$/'
  artifacts:
    paths:
      - coverage
    expire_in: 30 days
  rules:
    - when: always

formatting:
  image: nvcr.io/nvidia/pytorch:23.04-py3
  tags:
    - docker_local_runner
  stage: test
  script:
    - pip install --upgrade black==19.10b0 isort click==8.0.2
    - black megatron/core --check --verbose --diff
    - isort megatron/core --check
  rules:
    - when: always

.selene_test_resume_checkpoint_launcher: &selene-test-resume-checkpoint-launcher
  tags:
    - ssh_selene_runner
  stage: test
  script: &selene-test-resume-launcher-script
    - echo "Running selene resume from checkpoint test. "
    - pwd
    - run_cmd="bash tests/functional_tests/shell_test_utils/run_selene_test_resume_checkpoint_launcher_script.sh RUN_MODEL=$RUN_MODEL TP_SIZE=$TP_SIZE PP_SIZE=$PP_SIZE VP_SIZE=$VP_SIZE NUM_NODES=$NUM_NODES SELENE_ADLR_CI_PATH=$SELENE_ADLR_CI_PATH CI_PIPELINE_ID=$CI_PIPELINE_ID RUN_NAME=$RUN_NAME PYTORCH_IMAGE=$PYTORCH_IMAGE DATA_DIR=$DATA_DIR TIME_LIMIT=$TIME_LIMIT"
    - echo "$run_cmd"
    - ${run_cmd}
    - echo "Completed the job"
  rules:
    - if: $TEST_LEVEL =~ $TESTS_TO_RUN_ON_THIS_COMMIT || $CI_JOB_NAME =~ $TESTS_TO_RUN_ON_THIS_COMMIT || $CI_JOB_NAME =~ $TEST_REGEX_ON_THIS_COMMIT
      when: always
    - if: '$CI_COMMIT_REF_NAME == $CI_DEFAULT_BRANCH && $TEST_LEVEL =~ $TESTS_TO_RUN_AFTER_MERGING'
      when: always
    - if: $CI_MERGE_REQUEST_APPROVED && $TEST_LEVEL =~ $TESTS_TO_RUN_AFTER_MERGE_REQ_APPROVED
      when: always
  allow_failure: false
  retry: 2

.selene_test_launcher: &selene-test-launcher
  tags:
    - ssh_selene_runner
  stage: test
  script: &selene-test-launcher-script
    - echo "Running selene test"
    - pwd
    - run_cmd="bash tests/functional_tests/shell_test_utils/run_selene_test_launcher_script.sh RUN_MODEL=$RUN_MODEL TP_SIZE=$TP_SIZE PP_SIZE=$PP_SIZE VP_SIZE=$VP_SIZE NUM_NODES=$NUM_NODES SELENE_ADLR_CI_PATH=$SELENE_ADLR_CI_PATH CI_PIPELINE_ID=$CI_PIPELINE_ID RUN_NAME=$RUN_NAME MAX_STEPS=$MAX_STEPS PYTORCH_IMAGE=$PYTORCH_IMAGE DATA_DIR=$DATA_DIR USE_CORE=$USE_CORE USE_TE=$USE_TE TIME_LIMIT=$TIME_LIMIT"
    - echo "$run_cmd"
    - ${run_cmd}
    - echo "Completed the job"
  rules:
    - if: $TEST_LEVEL =~ $TESTS_TO_RUN_ON_THIS_COMMIT || $CI_JOB_NAME =~ $TESTS_TO_RUN_ON_THIS_COMMIT || $CI_JOB_NAME =~ $TEST_REGEX_ON_THIS_COMMIT
      when: always
    - if: '$CI_COMMIT_REF_NAME == $CI_DEFAULT_BRANCH && $TEST_LEVEL =~ $TESTS_TO_RUN_AFTER_MERGING'
      when: always
    - if: $CI_MERGE_REQUEST_APPROVED && $TEST_LEVEL =~ $TESTS_TO_RUN_AFTER_MERGE_REQ_APPROVED
      when: always
  allow_failure: false
  retry: 2

train.te_gpt3.345m_tp2_pp2_1node_50steps:
  <<: *selene-test-launcher
  variables:
    <<: [*VARS]
    RUN_MODEL: gpt3
    USE_TE: 1
    TP_SIZE: 2
    PP_SIZE: 2
    NUM_NODES: 1
    MAX_STEPS: 50
    TIME_LIMIT: "20:00"
    TEST_LEVEL: MR_TESTS
    PYTORCH_IMAGE: nvcr.io/nvidia/pytorch:23.07-py3

train.gpt3_core.345m_tp4_pp1_1node_50steps:
  <<: *selene-test-launcher
  variables:
    <<: [*VARS]
    RUN_MODEL: gpt3
    USE_TE: 0
    TP_SIZE: 4
    PP_SIZE: 1
    NUM_NODES: 1
    MAX_STEPS: 50
    USE_CORE: 1
    TEST_LEVEL: NIGHTLY_TESTS

train.gpt3_core.345m_tp2_pp2_1node_50steps:
  <<: *selene-test-launcher
  variables:
    <<: [*VARS]
    RUN_MODEL: gpt3
    USE_TE: 0
    TP_SIZE: 2
    PP_SIZE: 2
    NUM_NODES: 1
    MAX_STEPS: 50
    USE_CORE: 1
    TEST_LEVEL: MR_TESTS

train.gpt3_core.345m_tp1_pp2_1node_50steps:
  <<: *selene-test-launcher
  variables:
    <<: [*VARS]
    RUN_MODEL: gpt3
    USE_TE: 0
    TP_SIZE: 1
    PP_SIZE: 2
    NUM_NODES: 1
    MAX_STEPS: 50
    USE_CORE: 1
    TIME_LIMIT: "10:00"
    TEST_LEVEL: NIGHTLY_TESTS

train.gpt3_core.345m_tp1_pp4_1node_50steps:
  <<: *selene-test-launcher
  variables:
    <<: [*VARS]
    RUN_MODEL: gpt3
    USE_TE: 0
    TP_SIZE: 1
    PP_SIZE: 4
    NUM_NODES: 1
    MAX_STEPS: 50
    USE_CORE: 1
    TEST_LEVEL: NIGHTLY_TESTS

train.gpt3_core.345m_tp1_pp4_interleaved_1node_50steps:
  <<: *selene-test-launcher
  variables:
    <<: [*VARS]
    RUN_MODEL: gpt3
    USE_TE: 0
    TP_SIZE: 1
    PP_SIZE: 4
    VP_SIZE: 1
    NUM_NODES: 1
    MAX_STEPS: 50
    USE_CORE: 1
    TEST_LEVEL: MR_TESTS

train.gpt3_core.345m_tp1_pp2_1node_50steps_rope:
  <<: *selene-test-launcher
  variables:
    <<: [*VARS]
    RUN_MODEL: gpt3
    USE_TE: 0
    TP_SIZE: 1
    PP_SIZE: 2
    NUM_NODES: 1
    MAX_STEPS: 50
    USE_CORE: 1
    TEST_LEVEL: MR_TESTS
    METADATA: rope_embeddings
    ADDITIONAL_PARAMS: "--position-embedding-type rope"

train.gpt3_core.345m_tp1_pp4_1node_50steps_swiglu:
  <<: *selene-test-launcher
  variables:
    <<: [*VARS]
    RUN_MODEL: gpt3
    USE_TE: 0
    TP_SIZE: 1
    PP_SIZE: 4
    NUM_NODES: 1
    MAX_STEPS: 50
    USE_CORE: 1
    TEST_LEVEL: MR_TESTS
    METADATA: swiglu
    ADDITIONAL_PARAMS: "--swiglu"

train.gpt3_core.345m_tp1_pp4_1node_50steps_disable_bias_linear:
  <<: *selene-test-launcher
  variables:
    <<: [*VARS]
    RUN_MODEL: gpt3
    USE_TE: 0
    TP_SIZE: 1
    PP_SIZE: 4
    NUM_NODES: 1
    MAX_STEPS: 50
    USE_CORE: 1
    TEST_LEVEL: MR_TESTS
    METADATA: disable_bias_linear
    ADDITIONAL_PARAMS: "--disable-bias-linear"

train.gpt3_core.345m_tp1_pp4_1node_50steps_untie_embeddings_and_outputs:
  <<: *selene-test-launcher
  variables:
    <<: [*VARS]
    RUN_MODEL: gpt3
    USE_TE: 0
    TP_SIZE: 1
    PP_SIZE: 4
    NUM_NODES: 1
    MAX_STEPS: 50
    USE_CORE: 1
    TEST_LEVEL: MR_TESTS
    METADATA: untie_embeddings_and_outputs
    ADDITIONAL_PARAMS: "--untie-embeddings-and-output-weights"

train.gpt3_core.345m_tp1_pp4_1node_50steps_sequence_parallel:
  <<: *selene-test-launcher
  variables:
    <<: [*VARS]
    RUN_MODEL: gpt3
    USE_TE: 0
    TP_SIZE: 1
    PP_SIZE: 4
    NUM_NODES: 1
    MAX_STEPS: 50
    USE_CORE: 1
    TEST_LEVEL: MR_TESTS
    METADATA: sequence_parallel
    ADDITIONAL_PARAMS: "--sequence-parallel"

train.gpt3.345m_tp4_pp1_1node_50steps:
  <<: *selene-test-launcher
  variables:
    <<: [*VARS]
    RUN_MODEL: gpt3
    USE_TE: 0
    TP_SIZE: 4
    PP_SIZE: 1
    NUM_NODES: 1
    MAX_STEPS: 50
    USE_CORE: 0
    TEST_LEVEL: NIGHTLY_TESTS

train.gpt3.345m_tp2_pp2_1node_50steps:
  <<: *selene-test-launcher
  variables:
    <<: [*VARS]
    RUN_MODEL: gpt3
    USE_TE: 0
    TP_SIZE: 2
    PP_SIZE: 2
    NUM_NODES: 1
    MAX_STEPS: 50
    USE_CORE: 0
    TEST_LEVEL: MR_TESTS

train.gpt3.345m_tp1_pp2_1node_50steps:
  <<: *selene-test-launcher
  variables:
    <<: [*VARS]
    RUN_MODEL: gpt3
    USE_TE: 0
    TP_SIZE: 1
    PP_SIZE: 2
    NUM_NODES: 1
    MAX_STEPS: 50
    USE_CORE: 0
    TEST_LEVEL: NIGHTLY_TESTS

train.gpt3.345m_tp1_pp4_1node_50steps:
  <<: *selene-test-launcher
  variables:
    <<: [*VARS]
    RUN_MODEL: gpt3
    USE_TE: 0
    TP_SIZE: 1
    PP_SIZE: 4
    NUM_NODES: 1
    MAX_STEPS: 50
    USE_CORE: 0
    TEST_LEVEL: NIGHTLY_TESTS

train.gpt3.345m_tp1_pp4_interleaved_1node_50steps:
  <<: *selene-test-launcher
  variables:
    <<: [*VARS]
    RUN_MODEL: gpt3
    USE_TE: 0
    TP_SIZE: 1
    PP_SIZE: 4
    VP_SIZE: 1
    NUM_NODES: 1
    MAX_STEPS: 50
    USE_CORE: 0
    TEST_LEVEL: MR_TESTS

resume.checkpoint.gpt3.345m_tp1_pp2_1node:
  <<: *selene-test-resume-checkpoint-launcher
  variables:
    <<: [*VARS]
    RUN_MODEL: gpt3
    TP_SIZE: 1
    PP_SIZE: 2
    NUM_NODES: 1
    TIME_LIMIT: "15:00"
    TEST_LEVEL: MR_TESTS

train.gpt3.345m_tp1_pp1_1node_50steps_dist_optimizer:
  <<: *selene-test-launcher
  variables:
    <<: [*VARS]
    RUN_MODEL: gpt3
    USE_TE: 0
    TP_SIZE: 1
    PP_SIZE: 1
    NUM_NODES: 1
    MAX_STEPS: 50
    USE_CORE: 0
    TEST_LEVEL: MR_TESTS
    METADATA: dist_optimizer
    ADDITIONAL_PARAMS: "--use-distributed-optimizer"

train.gpt3.345m_tp1_pp1_1node_50steps_overlap_grad_reduce:
  <<: *selene-test-launcher
  variables:
    <<: [*VARS]
    RUN_MODEL: gpt3
    USE_TE: 0
    TP_SIZE: 1
    PP_SIZE: 1
    NUM_NODES: 1
    MAX_STEPS: 50
    USE_CORE: 0
    TEST_LEVEL: NIGHTLY_TESTS
    METADATA: overlap_grad_reduce
    ADDITIONAL_PARAMS: "--overlap-grad-reduce"

train.gpt3.345m_tp1_pp1_1node_50steps_dist_optimizer_overlap_grad_reduce:
  <<: *selene-test-launcher
  variables:
    <<: [*VARS]
    RUN_MODEL: gpt3
    USE_TE: 0
    TP_SIZE: 1
    PP_SIZE: 1
    NUM_NODES: 1
    MAX_STEPS: 50
    USE_CORE: 0
    TEST_LEVEL: NIGHTLY_TESTS
    METADATA: dist_optimizer_overlap_grad_reduce
    ADDITIONAL_PARAMS: "--use-distributed-optimizer --overlap-grad-reduce"

train.gpt3.345m_tp4_pp1_1node_50steps_overlap_grad_reduce:
  <<: *selene-test-launcher
  variables:
    <<: [*VARS]
    RUN_MODEL: gpt3
    USE_TE: 0
    TP_SIZE: 4
    PP_SIZE: 1
    NUM_NODES: 1
    MAX_STEPS: 50
    USE_CORE: 0
    TEST_LEVEL: NIGHTLY_TESTS
    METADATA: overlap_grad_reduce
    ADDITIONAL_PARAMS: "--overlap-grad-reduce"

train.gpt3.345m_tp4_pp1_1node_50steps_dist_optimizer_overlap_grad_reduce:
  <<: *selene-test-launcher
  variables:
    <<: [*VARS]
    RUN_MODEL: gpt3
    USE_TE: 0
    TP_SIZE: 4
    PP_SIZE: 1
    NUM_NODES: 1
    MAX_STEPS: 50
    USE_CORE: 0
    TEST_LEVEL: MR_TESTS
    METADATA: dist_optimizer_overlap_grad_reduce
    ADDITIONAL_PARAMS: "--use-distributed-optimizer --overlap-grad-reduce"

train.gpt3.345m_tp1_pp4_1node_50steps_overlap_grad_reduce:
  <<: *selene-test-launcher
  variables:
    <<: [*VARS]
    RUN_MODEL: gpt3
    USE_TE: 0
    TP_SIZE: 1
    PP_SIZE: 4
    NUM_NODES: 1
    MAX_STEPS: 50
    USE_CORE: 0
    TEST_LEVEL: NIGHTLY_TESTS
    METADATA: overlap_grad_reduce
    ADDITIONAL_PARAMS: "--overlap-grad-reduce"

train.gpt3.345m_tp1_pp4_interleaved_1node_50steps_overlap_grad_reduce:
  <<: *selene-test-launcher
  variables:
    <<: [*VARS]
    RUN_MODEL: gpt3
    USE_TE: 0
    TP_SIZE: 1
    PP_SIZE: 4
    VP_SIZE: 1
    NUM_NODES: 1
    MAX_STEPS: 50
    USE_CORE: 0
    TEST_LEVEL: NIGHTLY_TESTS
    METADATA: overlap_grad_reduce
    ADDITIONAL_PARAMS: "--overlap-grad-reduce"

train.gpt3.345m_tp1_pp4_interleaved_1node_50steps_dist_optimizer_overlap_grad_reduce:
  <<: *selene-test-launcher
  variables:
    <<: [*VARS]
    RUN_MODEL: gpt3
    USE_TE: 0
    TP_SIZE: 1
    PP_SIZE: 4
    VP_SIZE: 1
    NUM_NODES: 1
    MAX_STEPS: 50
    USE_CORE: 0
    TEST_LEVEL: MR_TESTS
    METADATA: dist_optimizer_overlap_grad_reduce
    ADDITIONAL_PARAMS: "--use-distributed-optimizer --overlap-grad-reduce"

train.gpt3.345m_tp2_pp2_1node_50steps_overlap_grad_reduce:
  <<: *selene-test-launcher
  variables:
    <<: [*VARS]
    RUN_MODEL: gpt3
    USE_TE: 0
    TP_SIZE: 2
    PP_SIZE: 2
    NUM_NODES: 1
    MAX_STEPS: 50
    USE_CORE: 0
    TEST_LEVEL: NIGHTLY_TESTS
    METADATA: overlap_grad_reduce
    ADDITIONAL_PARAMS: "--overlap-grad-reduce"

# Note: Core MoE models currently will run TE by default
train.te_core_moe_gpt3.345m_tp2_pp2_2experts_1node_50steps:
  <<: *selene-test-launcher
  variables:
    <<: [*VARS]
    RUN_MODEL: gpt3
    USE_TE: 0
    TP_SIZE: 2
    PP_SIZE: 2
    NUM_NODES: 1
    MAX_STEPS: 50
    USE_CORE: 1
    TEST_LEVEL: NIGHTLY_TESTS
    METADATA: "te_2experts"
    ADDITIONAL_PARAMS: "--num-experts 2"

train.te_core_moe_gpt3.345m_tp2_pp2_4experts2parallel_1node_50steps:
  <<: *selene-test-launcher
  variables:
    <<: [*VARS]
    RUN_MODEL: gpt3
    USE_TE: 0
    TP_SIZE: 2
    PP_SIZE: 2
    NUM_NODES: 1
    MAX_STEPS: 50
    USE_CORE: 1
    TEST_LEVEL: NIGHTLY_TESTS
    METADATA: "te_4experts2parallel"
    ADDITIONAL_PARAMS: "--sequence-parallel --num-experts 4 --expert-model-parallel-size 2"

train.te_core_moe_gpt3.345m_tp2_pp1_4experts2parallel_1node_50steps:
  <<: *selene-test-launcher
  variables:
    <<: [*VARS]
    RUN_MODEL: gpt3
    USE_TE: 0
    TP_SIZE: 2
    PP_SIZE: 1
    NUM_NODES: 1
    MAX_STEPS: 50
    USE_CORE: 1
    TEST_LEVEL: MR_TESTS
    METADATA: "te_8experts2parallel"
    ADDITIONAL_PARAMS: "--sequence-parallel --num-experts 8 --expert-model-parallel-size 2"

train.moe_gpt3.345m_tp2_pp2_4experts_1node_50steps:
  <<: *selene-test-launcher
  variables:
    <<: [*VARS]
    RUN_MODEL: gpt3
    USE_TE: 0
    TP_SIZE: 2
    PP_SIZE: 2
    NUM_NODES: 1
    MAX_STEPS: 50
    USE_CORE: 0
    TEST_LEVEL: NIGHTLY_TESTS
    METADATA: "4experts"
    ADDITIONAL_PARAMS: "--num-experts 4"

train.bert.345m_tp4_pp1_1node_50steps:
  <<: *selene-test-launcher
  variables:
    <<: [*VARS]
    RUN_MODEL: bert
    TP_SIZE: 4
    PP_SIZE: 1
    NUM_NODES: 1
    MAX_STEPS: 50
    TIME_LIMIT: "10:00"
    TEST_LEVEL: NIGHTLY_TESTS

train.bert.345m_tp2_pp2_1node_50steps:
  <<: *selene-test-launcher
  variables:
    <<: [*VARS]
    RUN_MODEL: bert
    TP_SIZE: 2
    PP_SIZE: 2
    NUM_NODES: 1
    MAX_STEPS: 50
    TEST_LEVEL: MR_TESTS

train.bert.345m_tp1_pp2_1node_50steps:
  <<: *selene-test-launcher
  variables:
    <<: [*VARS]
    RUN_MODEL: bert
    TP_SIZE: 1
    PP_SIZE: 2
    NUM_NODES: 1
    MAX_STEPS: 50
    TEST_LEVEL: NIGHTLY_TESTS

train.bert.345m_tp1_pp4_1node_50steps:
  <<: *selene-test-launcher
  variables:
    <<: [*VARS]
    RUN_MODEL: bert
    TP_SIZE: 1
    PP_SIZE: 4
    NUM_NODES: 1
    MAX_STEPS: 50
    TEST_LEVEL: NIGHTLY_TESTS

train.bert.345m_tp1_pp4_interleaved_1node_50steps:
  <<: *selene-test-launcher
  variables:
    <<: [*VARS]
    RUN_MODEL: bert
    TP_SIZE: 1
    PP_SIZE: 4
    VP_SIZE: 2
    NUM_NODES: 1
    MAX_STEPS: 50
    TEST_LEVEL: MR_TESTS

train.bert_core.345m_tp4_pp1_1node_50steps:
  <<: *selene-test-launcher
  variables:
    <<: [*VARS]
    RUN_MODEL: bert
    TP_SIZE: 4
    PP_SIZE: 1
    NUM_NODES: 1
    USE_CORE: 1
    MAX_STEPS: 50
    TIME_LIMIT: "20:00"
    TEST_LEVEL: L0

train.bert_core.345m_tp2_pp2_1node_50steps:
  <<: *selene-test-launcher
  variables:
    <<: [*VARS]
    RUN_MODEL: bert
    TP_SIZE: 2
    PP_SIZE: 2
    NUM_NODES: 1
    USE_CORE: 1
    MAX_STEPS: 50
    TIME_LIMIT: "20:00"
    TEST_LEVEL: L0

train.bert_core.345m_tp1_pp2_1node_50steps:
  <<: *selene-test-launcher
  variables:
    <<: [*VARS]
    RUN_MODEL: bert
    TP_SIZE: 1
    PP_SIZE: 2
    NUM_NODES: 1
    USE_CORE: 1
    MAX_STEPS: 50
    TIME_LIMIT: "20:00"
    TEST_LEVEL: L0

train.bert_core.345m_tp1_pp4_1node_50steps:
  <<: *selene-test-launcher
  variables:
    <<: [*VARS]
    RUN_MODEL: bert
    TP_SIZE: 1
    PP_SIZE: 4
    VP_SIZE: 2
    NUM_NODES: 1
    USE_CORE: 1
    MAX_STEPS: 50
    TIME_LIMIT: "20:00"
    TEST_LEVEL: L0

train.bert_core.345m_tp1_pp2_1node_50steps_rope:
  <<: *selene-test-launcher
  variables:
    <<: [*VARS]
    RUN_MODEL: bert
    TP_SIZE: 1
    PP_SIZE: 2
    NUM_NODES: 1
    USE_CORE: 1
    MAX_STEPS: 50
    TIME_LIMIT: "20:00"
    TEST_LEVEL: L0
    METADATA: rope_embeddings
    ADDITIONAL_PARAMS: "--position-embedding-type rope"

train.bert_core.345m_tp1_pp2_1node_50steps_sequence_parallel:
  <<: *selene-test-launcher
  variables:
    <<: [*VARS]
    RUN_MODEL: bert
    TP_SIZE: 1
    PP_SIZE: 2
    NUM_NODES: 1
    USE_CORE: 1
    MAX_STEPS: 50
    TIME_LIMIT: "20:00"
    TEST_LEVEL: L0
    METADATA: sequence_parallel
    ADDITIONAL_PARAMS: "--sequence-parallel"

resume.checkpoint.bert.345m_tp1_pp2_1node:
  <<: *selene-test-resume-checkpoint-launcher
  variables:
    <<: [*VARS]
    RUN_MODEL: bert
    TP_SIZE: 1
    PP_SIZE: 2
    NUM_NODES: 1
    TEST_LEVEL: MR_TESTS

cleanup.selene:
  tags:
    - ssh_selene_runner
  stage: cleanup
  variables:
    <<: [*VARS]
  script:
    - set +e
    - NUM_CLEANUP=`find ${SELENE_ADLR_CI_PATH}/* -type d -ctime +20 | grep -v data | wc -l`
    - find ${SELENE_ADLR_CI_PATH}/* -type d -ctime +20 | grep -v data | xargs rm -rf
    - find ${SELENE_ADLR_CI_PATH}/* -type d -name "checkpoints" -ctime +2 | grep -v data | xargs rm -rf
    - echo "Finished cleaning $NUM_CLEANUP directories older than 20 days everything in Selene"
  allow_failure: true
  rules:
    - when: always<|MERGE_RESOLUTION|>--- conflicted
+++ resolved
@@ -9,15 +9,9 @@
   DATA_DIR: "/lustre/fsw/adlr/adlr-nlp/adlr_ci/megatron/data"
   PYTORCH_IMAGE: /lustre/fsw/adlr/adlr-nlp/adlr_ci/megatron/nvcr_pytorch_23.04.sqsh # This is the image that is run by all nodes on selene for tests
   PYTHON_VIRTUAL_ENV: /lustre/fsw/adlr/adlr-nlp/adlr_ci/cienv/bin/activate
-<<<<<<< HEAD
-  TESTS_TO_RUN_AFTER_MERGE_REQ_APPROVED: L0 # Can specify levels
-  TESTS_TO_RUN_AFTER_MERGING: L0  # Can specify levels
-  TESTS_TO_RUN_ON_THIS_COMMIT: unit_tests 
-=======
   TESTS_TO_RUN_AFTER_MERGE_REQ_APPROVED: MR_TESTS # Can specify levels
   TESTS_TO_RUN_AFTER_MERGING: MR_TESTS NIGHTLY_TESTS # Can specify levels
   TESTS_TO_RUN_ON_THIS_COMMIT: unit_tests
->>>>>>> c4dc005a
   TEST_REGEX_ON_THIS_COMMIT:  NONE #https://github.com/google/re2/wiki/Syntax (Can define regex as in this spec) e.g /.*gpt3.*/
   DISPLAY_OUTPUT: "True" # Set to true for new tests to copy the logs for creating golden truth file
   TIME_LIMIT: "10:00" # Default time limit for all jobs
